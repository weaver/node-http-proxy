--- conflicted
+++ resolved
@@ -66,11 +66,7 @@
 /****** regular http server ******/ 
 http.createServer(function (req, res){
   res.writeHead(200, {'Content-Type': 'text/plain'});
-<<<<<<< HEAD
   res.write('request successfully proxied to: ' + req.url + '\n' + JSON.stringify(req.headers, true, 2));
-=======
-  res.write('request successfully proxied: ' + req.url +'\n' + JSON.stringify(req.headers, true, 2));
->>>>>>> 15c18b61
   res.end();
 }).listen(9000);
 sys.puts('http server '.blue + 'started '.green.bold + 'on port '.blue + '9000 '.yellow);